reviewers:
  - k82cn
  - kevin-wangzefeng
  - animeshsingh
  - hzxuzhonghu
  - yuanchen8911
  - william-wang
approvers:
  - k82cn
  - kevin-wangzefeng
  - animeshsingh
<<<<<<< HEAD
  - william-wang
=======
  - hex108
  - hzxuzhonghu
>>>>>>> 87536a09
<|MERGE_RESOLUTION|>--- conflicted
+++ resolved
@@ -9,9 +9,5 @@
   - k82cn
   - kevin-wangzefeng
   - animeshsingh
-<<<<<<< HEAD
   - william-wang
-=======
-  - hex108
-  - hzxuzhonghu
->>>>>>> 87536a09
+  - hzxuzhonghu